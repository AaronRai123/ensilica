# ───────────────────────────
#  Core framework & helpers
# ───────────────────────────
streamlit==1.28.0
requests==2.31.0
python-dotenv==1.0.0

# ───────────────────────────
#  Data / numerics
# ───────────────────────────
numpy==1.26.2          # manylinux wheel → works on Py 3.12
pandas==2.1.4

# ───────────────────────────
#  Plotting / visuals
# ───────────────────────────
matplotlib==3.8.1
pillow==10.1.0
altair==5.1.2           # used by Streamlit for charts

# ───────────────────────────
#  Bio‑tooling
# ───────────────────────────
biopython==1.83
dna-features-viewer==3.1.1
primer3-py==2.1.0

#  pydna → **latest stable that supports Py 3.12**
pydna==4.0.7            # ← do NOT change to 4.1.0 (doesn't exist!)

# ───────────────────────────
#  Misc compatibility pins
# ───────────────────────────
pytz==2023.3.post1
typing-extensions==4.8.0
<<<<<<< HEAD
=======
altair==5.1.2

# For DNA visualization and manipulation
dna_features_viewer==3.1.1

# For sequence manipulation
pydna==4.0.7
# Updated on Thu Apr 17 04:31:37 EDT 2025
# Updated on Thu Apr 17 16:08:02 EDT 2025
# Updated on Thu Apr 17 16:10:25 EDT 2025
>>>>>>> c4a8e236
<|MERGE_RESOLUTION|>--- conflicted
+++ resolved
@@ -32,17 +32,4 @@
 #  Misc compatibility pins
 # ───────────────────────────
 pytz==2023.3.post1
-typing-extensions==4.8.0
-<<<<<<< HEAD
-=======
-altair==5.1.2
-
-# For DNA visualization and manipulation
-dna_features_viewer==3.1.1
-
-# For sequence manipulation
-pydna==4.0.7
-# Updated on Thu Apr 17 04:31:37 EDT 2025
-# Updated on Thu Apr 17 16:08:02 EDT 2025
-# Updated on Thu Apr 17 16:10:25 EDT 2025
->>>>>>> c4a8e236
+typing-extensions==4.8.0